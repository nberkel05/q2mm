--- conflicted
+++ resolved
@@ -38,7 +38,8 @@
 # remember to add in inverse distance
 commands_gaussian = [] # gq, gqh
 commands_jaguar = ['je', 'je2', 'jeig', 'jeigi', 'jeige', 'jeigz', 'jeigzi', 'jh', 'jhi', 'jq', 'jqh']
-commands_macromodel = ['ja', 'jb', 'ma', 'mb', 'mcs', 'me', 'me2', 'meo', 'meig', 'meigz', 'mh', 'mq', 'mqh']
+commands_macromodel = ['ja', 'jb', 'ma', 'mb', 'mcs', 'mcs2', 'me', 'me2',
+                       'meo', 'meig', 'meigz', 'mh', 'mq', 'mqh']
 commands_other = ['pm', 'pr', 'r', 'zm', 'zr']
 commands_all = commands_gaussian + commands_jaguar + commands_macromodel + commands_other
 
@@ -75,6 +76,10 @@
         help='MacroModel bond lengths (post force field optimization).')
     data_args.add_argument(
         '-mcs', type=str, nargs='+', action='append', default=[], metavar='file.mae',
+        help=('Run a MacroModel conformational search. Not designed to work in '
+              'conjunction with any other commands.'))
+    data_args.add_argument(
+        '-mcs2', type=str, nargs='+', action='append', default=[], metavar='file.mae',
         help=('Run a MacroModel conformational search. Not designed to work in '
               'conjunction with any other commands.'))
     data_args.add_argument(
@@ -206,7 +211,8 @@
             optimization = False
             post_structure = False
             multiple_structures = False
-            conf_search = False
+            conf_search1 = False
+            conf_search2 = False
             # would be faster if we had 2 sets of commands: a set for mae
             # files containing only 1 structure, and a set for mae files
             # containing multiple structures
@@ -234,9 +240,11 @@
             if any(x in ['ma', 'mb'] for x in commands):
                 post_structure = True
             if any(x in ['mcs'] for x in commands):
-                conf_search = True
+                conf_search1 = True
+            if any(x in ['mcs2'] for x in commands):
+                conf_search2 = True
             com_string = '{}\n{}\n'.format(filename, name_mae)
-            if conf_search:
+            if conf_search1:
                 com_string += cons.format_macromodel.format('MMOD', 0, 1, 0, 0, 0, 0, 0, 0)
                 com_string += cons.format_macromodel.format('FFLD', 2, 1, 0, 0, 1, 0, 0, 0)
                 com_string += cons.format_macromodel.format('BDCO', 0, 0, 0, 0, 41.5692, 99999., 0, 0)
@@ -250,8 +258,25 @@
                 com_string += cons.format_macromodel.format('AUTO', 0, 2, 1, 1, 0, -1., 0, 0)
                 com_string += cons.format_macromodel.format('CONV', 2, 0, 0, 0, 0.5, 0, 0, 0)
                 com_string += cons.format_macromodel.format('MINI', 9, 0, 500, 0, 0, 0, 0, 0)
+            elif conf_search2:
+                com_string += cons.format_macromodel.format('MMOD', 0, 1, 0, 0, 0, 0, 0, 0)
+                com_string += cons.format_macromodel.format('DEBG', 55, 179, 0, 0, 0, 0, 0, 0)
+                com_string += cons.format_macromodel.format('FFLD', 2, 1, 0, 0, 1, 0, 0, 0)
+                com_string += cons.format_macromodel.format('BDCO', 0, 0, 0, 0, 41.5692, 99999., 0, 0)
+                com_string += cons.format_macromodel.format('READ', 0, 0, 0, 0, 0, 0, 0, 0)
+                com_string += cons.format_macromodel.format('CRMS', 0, 0, 0, 0, 0, 0.2500, 0, 0)
+                com_string += cons.format_macromodel.format('LCMS', 10000, 0, 0, 0, 0, 0, 3, 6)
+                com_string += cons.format_macromodel.format('NANT', 0, 0, 0, 0, 0, 0, 0, 0)
+                com_string += cons.format_macromodel.format('MCNV', 1, 5, 0, 0, 0, 0, 0, 0)
+                com_string += cons.format_macromodel.format('MCSS', 2, 0, 0, 0, 50, 0, 0, 0)
+                com_string += cons.format_macromodel.format('MCOP', 1, 0, 0, 0, 0.5, 0, 0, 0)
+                com_string += cons.format_macromodel.format('DEMX', 0, 833, 0, 0, 50, 100, 0, 0)
+                com_string += cons.format_macromodel.format('MSYM', 0, 0, 0, 0, 0, 0, 0, 0)
+                com_string += cons.format_macromodel.format('AUOP', 0, 0, 0, 0, 400, 0, 0, 0)
+                com_string += cons.format_macromodel.format('AUTO', 0, 3, 1, 2, 1, 1, 4, 3)
+                com_string += cons.format_macromodel.format('CONV', 2, 0, 0, 0, 0.05, 0, 0, 0)
+                com_string += cons.format_macromodel.format('MINI', 1, 0, 2500, 0, 0, 0, 0, 0)
             else:
-<<<<<<< HEAD
                 com_string += cons.format_macromodel.format('FFLD', 2, 0, 0, 0, 0, 0, 0, 0)
                 if hessian:
                     com_string += cons.format_macromodel.format('DEBG', 57, 210, 211, 0, 0, 0, 0, 0)
@@ -260,16 +285,17 @@
                 if multiple_structures:
                     com_string += cons.format_macromodel.format('BGIN', 0, 0, 0, 0, 0, 0, 0, 0)
                 com_string += cons.format_macromodel.format('READ', -1, 0, 0, 0, 0, 0, 0, 0)
+                if pre_structure or pre_energy:
+                    com_string += cons.format_macromodel.format('ELST', 1, 0, 0, 0, 0, 0, 0, 0)
+                    indices_mmo.append('pre')
+                    com_string += cons.format_macromodel.format('WRIT', 0, 0, 0, 0, 0, 0, 0, 0)
+                    indices_mae.append('pre')
                 if hessian:
                     com_string += cons.format_macromodel.format('MINI', 9, 0, 0, 0, 0, 0, 0, 0)
+                    indices_mae.append('stupid_extra_structure')
                     com_string += cons.format_macromodel.format('RRHO', 3, 0, 0, 0, 0, 0, 0, 0)
                     indices_mae.append('hess')
-                if pre_structure or pre_energy or hessian:
-                    com_string += cons.format_macromodel.format('ELST', 1, 0, 0, 0, 0, 0, 0, 0)
-                    # add pre-opt to mae output
-                    com_string += cons.format_macromodel.format('WRIT', 0, 0, 0, 0, 0, 0, 0, 0)
-                    indices_mae.append('pre')
-                    indices_mmo.append('pre')
+                # if pre_structure or pre_energy or hessian:
                 if optimization:
                     # this commented line is what was used in the code received from Elaine.
                     # arg1: 9 = TNCG, 1 = PRCG
@@ -285,40 +311,8 @@
                     indices_mmo.append('opt')
                 if multiple_structures:
                     com_string += cons.format_macromodel.format('END', 0, 0, 0, 0, 0, 0, 0, 0)
-=======
-                com_string += cons.format_macromodel.format('DEBG', 57, 0, 0, 0, 0, 0, 0, 0)
-            if multiple_structures:
-                com_string += cons.format_macromodel.format('BGIN', 0, 0, 0, 0, 0, 0, 0, 0)
-            com_string += cons.format_macromodel.format('READ', -1, 0, 0, 0, 0, 0, 0, 0)
-            if pre_structure or pre_energy:
-                com_string += cons.format_macromodel.format('ELST', 1, 0, 0, 0, 0, 0, 0, 0)
-                indices_mmo.append('pre')
-                com_string += cons.format_macromodel.format('WRIT', 0, 0, 0, 0, 0, 0, 0, 0)
-                indices_mae.append('pre')
-            if hessian:
-                com_string += cons.format_macromodel.format('MINI', 9, 0, 0, 0, 0, 0, 0, 0)
-                indices_mae.append('stupid_extra_structure')
-                com_string += cons.format_macromodel.format('RRHO', 3, 0, 0, 0, 0, 0, 0, 0)
-                indices_mae.append('hess')
-            # if pre_structure or pre_energy or hessian:
-            if optimization:
-                # this commented line is what was used in the code received from Elaine.
-                # arg1: 9 = TNCG, 1 = PRCG
-                # TNCG has risk that structures never converge, and may print NaN instead
-                # of coordinates and forces.
-                # com_string += cons.format_macromodel.format('MINI', 9, 0, 50, 0, 0, 0, 0, 0)
-                com_string += cons.format_macromodel.format('MINI', 1, 0, 500, 0, 0, 0, 0, 0) 
-                indices_mae.append('opt')
-            if post_structure:
-                com_string += cons.format_macromodel.format('ELST', 1, 0, 0, 0, 0, 0, 0, 0)
-                # faily sure this indices_mae shouldn't be here
-                # indices_mae.append('post')
-                indices_mmo.append('opt')
-            if multiple_structures:
-                com_string += cons.format_macromodel.format('END', 0, 0, 0, 0, 0, 0, 0, 0)
->>>>>>> 82a6d26a
-            macromodel_indices.update({name_mae: indices_mae})
-            macromodel_indices.update({name_mmo: indices_mmo})
+                macromodel_indices.update({name_mae: indices_mae})
+                macromodel_indices.update({name_mmo: indices_mmo})
             with open(os.path.join(directory, name_com), 'w') as f:
                 f.write(com_string)
             coms_to_run.append(name_com)
