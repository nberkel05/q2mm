#!/us/bin/python
"""
General code related to all optimization techniques.
"""
import copy
import collections
import csv
import glob
import itertools
import logging
import logging.config
import numpy as np
import os
import re

import calculate
import compare
import constants as co
import datatypes
import opt as opt
import parameters

logger = logging.getLogger(__name__)

class Gradient(opt.Optimizer):
    """
    Gradient based optimization methods (those dependent on derivatives of
    the penalty function). See `Optimizer` for repeated documentation.

    All cutoff attributes are a list of two positive floats. For new parameter
    sets, if the radius of unsigned parameter change doesn't lie between these
    floats, then that parameter set is ignored.

    All radii attributes are a list of many positive floats, as many as you'd
    like. This list is used to scale new parameter changes. For each new
    parameter set, it iterates through the list from lowest to highest values.
    If the radius of unsigned parameter change exceeds the given radius, then
    the parameter changes are scaled to match that radius. If the radius of
    unsigned parameter change is less than the given radius, the current
    parameter changes are applied without modification, and the remaining radii
    are not iterated through.

    Attributes
    ----------------
    do_basic : bool
    do_lagrange : bool
    do_levenberg : bool
    do_newton : bool
    do_svd : bool
    basic_cutoffs : list or None
    basic_radii : list or None
                  Default is [0.1, 1., 5., 10.].
    lagrange_factors : list
                       Default is [0.01, 0.1, 1., 10.].
    lagrange_cutoffs : list or None
    lagrange_radii : list or None
                     Default is [0.1, 1., 5., 10.].
    levenberg_factors : list
                        Default is [0.01, 0.1, 1., 10.].
    levenberg_cutoffs : list or None
    levenberg_radii : list or None
                      Default is [0.1, 1., 5., 10.].
    newton_cutoffs : list or None
    newton_radii : list or None
                   Default is [0.1, 1., 5., 10.].
    svd_factors : list or None
                  Default is [0.001, 0.01, 0.1, 1.].
    svd_cutoffs : list of None
                  Default is [0.1, 10.].
    svd_radii : list or None
    """
    def __init__(self,
                 direc=None,
                 ff=None,
                 ff_lines=None,
                 args_ff=None,
                 args_ref=None):
        super(Gradient, self).__init__(
            direc, ff, ff_lines, args_ff, args_ref)
        # The current defaults err on the side of simplicity, so these are
        # likely more ideal for smaller parameter sets. For larger parameter
        # sets, central differentiation will take longer, and so you you will
        # likely want to try more trial FFs per iteration. This would mean
        # adding more max radii (ex. lagrange_radii) or more factors (ex.
        # svd_factors).
        # Whether or not to generate parameters with these methods.
        self.do_lstsq = False
        self.do_lagrange = True
        self.do_levenberg = False
        self.do_newton = True
        self.do_svd = True
        # Particular settings for each method.
        # LEAST SQUARES
        self.lstsq_cutoffs = None
        self.lstsq_radii = [1., 10.]
        # LAGRANGE
        self.lagrange_factors = [0.01, 0.1, 1., 10.]
        self.lagrange_cutoffs = None
        self.lagrange_radii = [0.1, 10.]
        # LEVENBERG-MARQUARDT
        self.levenberg_factors = [0.01, 0.1, 1., 10.]
        self.levenberg_cutoffs = None
        self.levenberg_radii = [0.1, 10.]
        # NEWTON-RAPHSON
        self.newton_cutoffs = None
        self.newton_radii = [1., 10.]
        # SVD
<<<<<<< HEAD
        self.svd_factors = [0.5, 1., 10., 100.]
=======
        self.svd_factors = [0.001, 0.01, 0.1, 1., 10.]
>>>>>>> 893c3ead
        self.svd_cutoffs = [0.1, 10.]
        self.svd_radii = None
    # Don't worry that self.ff isn't included in self.new_ffs.
    # opt.catch_run_errors will know what to do if self.new_ffs
    # is None.
    @property
    def best_ff(self):
        return sorted(self.new_ffs, key=lambda x: x.score)[0]
    @opt.catch_run_errors
    def run(self, ref_data=None, restart=None):
        # We need reference data if you didn't provide it.
        if ref_data is None:
            ref_data = opt.return_ref_data(self.args_ref)
        # We need the initial FF data.
        if self.ff.data is None:
            logger.log(20, '~~ GATHERING INITIAL FF DATA ~~'.rjust(79, '~'))
            # Check whether this is efficient with the ff_lines.
            self.ff.export_ff()
            self.ff.data = calculate.main(self.args_ff)
            # We could do this, but the zeroing of energies has already been
            # done.
            # self.ff.score = compare.compare_data(ref_data, self.ff.data)
            # So instead we do this.
            compare.correlate_energies(ref_data, self.ff.data)
        if self.ff.score is None:
            # Already zeroed reference and correlated the energies.
            self.ff.score = compare.calculate_score(ref_data, self.ff.data)
            logger.log(20, 'INITIAL FF SCORE: {}'.format(self.ff.score))
        logger.log(20, '~~ GRADIENT OPTIMIZATION ~~'.rjust(79, '~'))
        # We need a file to hold the differentiated parameter data.
        logger.log(20, '~~ CENTRAL DIFFERENTIATION ~~'.rjust(79, '~'))
        if restart:
            par_file = restart
            logger.log(20, '  -- Restarting gradient from central '
                       'differentiation file {}.'.format(par_file))
        else:
            par_files = glob.glob(os.path.join(self.direc, 'par_diff_???.txt'))
            if par_files:
                par_files.sort()
                most_recent_par_file = par_files[-1]
                most_recent_par_file = most_recent_par_file.split('/')[-1]
                most_recent_num = most_recent_par_file[9:12]
                num = int(most_recent_num) + 1
                par_file = 'par_diff_{:03d}.txt'.format(num)
            else:
                par_file = 'par_diff_001.txt'
            logger.log(20, '  -- Generating central differentiation '
                       'file {}.'.format(par_file))
            f = open(os.path.join(self.direc, par_file), 'w')
            csv_writer = csv.writer(f)
            # Row 1 - Labels
            # Row 2 - Weights
            # Row 3 - Reference data values
            # Row 4 - Initial FF data values
            csv_writer.writerow([x.lbl for x in ref_data])
            csv_writer.writerow([x.wht for x in ref_data])
            csv_writer.writerow([x.val for x in ref_data])
            csv_writer.writerow([x.val for x in self.ff.data])
            logger.log(20, '~~ DIFFERENTIATING PARAMETERS ~~'.rjust(79, '~'))
            # Save many FFs, each with their own parameter sets.
            ffs = opt.differentiate_ff(self.ff)
            logger.log(20, '~~ SCORING DIFFERENTIATED PARAMETERS ~~'.rjust(79, '~'))
            for ff in ffs:
                ff.export_ff(lines=self.ff.lines)
                logger.log(20, '  -- Calculating {}.'.format(ff))
                data = calculate.main(self.args_ff)
                compare.correlate_energies(ref_data, data)
                ff.score = compare.calculate_score(ref_data, data)
                opt.pretty_ff_results(ff)
                # Write the data rather than storing it in memory. For large parameter
                # sets, this could consume GBs of memory otherwise!
                csv_writer.writerow([x.val for x in data])
            f.close()
        # Calculate the Jacobian, residual vector, matrix A and vector b.
        # These aren't needed if you're only doing Newton-Raphson.
        if self.do_lstsq or self.do_lagrange or self.do_levenberg or \
                self.do_svd:
            logger.log(20, '~~ JACOBIAN AND RESIDUAL VECTOR ~~'.rjust(79, '~'))
            # Setup the residual vector.
            num_d = len(ref_data)
            resid = np.empty((num_d, 1), dtype=float)
            for i in xrange(0, num_d):
                resid[i, 0] = ref_data[i].wht * (ref_data[i].val - self.ff.data[i].val)
            # logger.log(5, 'RESIDUAL VECTOR:\n{}'.format(resid))
            logger.log(20, '  -- Formed {} residual vector.'.format(resid.shape))
            # Setup the Jacobian.
            num_p = len(self.ff.params)
            # Maybe should be a part of the Jacobian function.
            jacob = np.empty((num_d, num_p), dtype=float)
            jacob = return_jacobian(jacob, os.path.join(self.direc, par_file))
            # logger.log(5, 'JACOBIAN:\n{}'.format(jacob))
            logger.log(20, '  -- Formed {} Jacobian.'.format(jacob.shape))
            ma = jacob.T.dot(jacob)
            vb = jacob.T.dot(resid)
            # We need these for most optimization methods.
            logger.log(5, ' MATRIX A AND VECTOR B '.center(79, '-'))
            # logger.log(5, 'A:\n{}'.format(ma))
            # logger.log(5, 'b:\n{}'.format(vb))
        # Start coming up with new parameter sets.
        if self.do_newton and not restart:
            logger.log(20, '~~ NEWTON-RAPHSON ~~'.rjust(79, '~'))
            # Make sure we have derivative information.
            if self.ff.params[0].d1 is None:
                opt.param_derivs(self.ff, ffs)
            changes = do_newton(self.ff.params,
                                radii=self.newton_radii,
                                cutoffs=self.newton_cutoffs)
            cleanup(self.new_ffs, self.ff, changes)
        if self.do_lstsq:
            logger.log(20, '~~ LEAST SQUARES ~~'.rjust(79, '~'))
            changes = do_lstsq(ma, vb,                               
                               radii=self.lstsq_radii,
                               cutoffs=self.lstsq_cutoffs)
            cleanup(self.new_ffs, self.ff, changes)
        if self.do_lagrange:
            logger.log(20, '~~ LAGRANGE ~~'.rjust(79, '~'))
            for factor in sorted(self.lagrange_factors):
                changes = do_lagrange(ma, vb, factor,
                                      radii=self.lagrange_radii,
                                      cutoffs=self.lagrange_cutoffs)
                cleanup(self.new_ffs, self.ff, changes)
        if self.do_levenberg:
            logger.log(20, '~~ LEVENBERG ~~'.rjust(79, '~'))
            for factor in sorted(self.levenberg_factors):
                changes = do_levenberg(ma, vb, factor,
                                       radii=self.levenberg_radii,
                                       cutoffs=self.levenberg_cutoffs)
                cleanup(self.new_ffs, self.ff, changes)
        if self.do_svd:
            logger.log(20, '~~ SINGULAR VALUE DECOMPOSITION ~~'.rjust(79, '~'))
            # J = U . s . VT
            mu, vs, mvt = return_svd(jacob)
            logger.log(1, '>>> mu.shape: {}'.format(mu.shape))
            logger.log(1, '>>> vs.shape: {}'.format(vs.shape))
            logger.log(1, '>>> mvt.shape: {}'.format(mvt.shape))
            logger.log(1, '>>> vb.shape: {}'.format(vb.shape))
            if self.svd_factors:
                changes = do_svd_w_thresholds(mu, vs, mvt, resid, self.svd_factors,
                                              radii=self.svd_radii,
                                              cutoffs=self.svd_cutoffs)
            else:
                changes = do_svd_wo_thresholds(mu, vs, mvt, resid,
                                               radii=self.svd_radii,
                                               cutoffs=self.svd_cutoffs)
            cleanup(self.new_ffs, self.ff, changes)
        # Report how many trial FFs were generated.
        logger.log(20, '  -- Generated {} trial force field(s).'.format(
                len(self.new_ffs)))
        # If there are any trials, test them.
        if self.new_ffs:
            logger.log(20, '~~ EVALUATING TRIAL FF(S) ~~'.rjust(79, '~'))
            for ff in self.new_ffs:
                data = opt.cal_ff(ff, self.args_ff, parent_ff=self.ff)
                # Shouldn't need to zero anymore.
                ff.score = compare.compare_data(ref_data, data)
                opt.pretty_ff_results(ff)
            self.new_ffs = sorted(
                self.new_ffs, key=lambda x: x.score)
            # Check for improvement.
            if self.new_ffs[0].score < self.ff.score:
                ff = self.new_ffs[0]
                logger.log(
                    20, '~~ GRADIENT FINISHED WITH IMPROVEMENTS ~~'.rjust(
                        79, '~'))
                opt.pretty_ff_results(self.ff, level=20)
                opt.pretty_ff_results(ff, level=20)
                # Copy parameter derivatives from original FF to save time in 
                # case we move onto simplex immediately after this.
                copy_derivs(self.ff, ff)
            else:
                ff = self.ff
        else:
            ff = self.ff
        return ff

def copy_derivs(new_ff, old_ff):
    num_params = len(new_ff.params)
    assert num_params == len(old_ff.params)
    for i in xrange(0, num_params):
        new_ff.params[i].d1 = old_ff.params[i].d1
        new_ff.params[i].d2 = old_ff.params[i].d2
    logger.log(20, '  -- Copied parameter derivatives from {} to {}.'.format(
            old_ff, new_ff))

def check(changes, max_radii, cutoffs):
    new_changes = []
    for change in changes:
        radius = opt.calculate_radius(change[1])
        if max_radii:
            for max_radius in sorted(max_radii):
                scale_factor = check_radius(radius, max_radius)
                if scale_factor == 1:
                    new_changes.append(change)
                    break
                else:
                    new_changes.append(
                        (change[0] + ' R{}'.format(max_radius),
                         [x * scale_factor for x in change[1]]))
        elif cutoffs:
            if check_cutoffs(radius, cutoffs):
                new_changes.append(change)
        else:
            new_changes.append(change)
    return new_changes

def check_cutoffs(par_rad, cutoffs):
    """
    Checks whether the radius of unscaled parameter changes lies
    within the cutoffs. If so, return True, else return False.

    Parameters
    ----------
    par_rad : float
              Radius of unscaled parameter changes.
    max_rad : float
              Maximum radius of unscaled parameter changes.
    """
    if min(cutoffs) <= par_rad <= max(cutoffs):
        return True
    else:
        logger.warning(
            "  -- Radius outside cutoffs ({} <= {} <= {}).".format(
                min(cutoffs), par_rad, max(cutoffs)))
        return False

def check_radius(par_rad, max_rad):
    """
    Checks whether the radius of unscaled parameter changes exceeds
    the maximum radius. If so, return the scaling factor.

    Parameters
    ----------
    par_rad : float
              Radius of unscaled parameter changes.
    max_rad : float
              Maximum radius of unscaled parameter changes.
    """
    if par_rad > max_rad:
        logger.warning(
            '  -- Radius of unscaled parameter changes ({}) exceeded '
            'max ({}).'.format(par_rad, max_rad))
        return max_rad / par_rad
    else:
        return 1
                
def cleanup(ffs, ff, changes):
    logger.log(1, '>>> changes: {}'.format(changes))
    if changes:
        for method, change in changes:
            opt.pretty_param_changes(
                ff.params, change, method)
            new_ff = return_ff(ff, change, method)
            if new_ff:
                ffs.append(new_ff)
    else:
        logger.warning(
            '  -- No changes generated! It may be wise to ensure this '
            'parameter has an effect on the objective function!')

def do_method(func):
    def wrapper(*args, **kwargs):
        # logger.log(1, '>>> args: {}'.format(args))
        # logger.log(1, '>>> kwargs: {}'.format(kwargs))
        try:
            changes = func(*args)
        except opt.OptError as e:
            logger.warning(e)
        else:
            changes = check(
                changes, kwargs['radii'], kwargs['cutoffs'])
            return changes
    return wrapper

@do_method
def do_lagrange(ma, vb, factor):
    """
    Lagrange multipliers.

    Parameters
    ----------
    ma : NumPy matrix
    vb : NumPy vector
    factor : float
    """
    mac = copy.deepcopy(ma)
    ind = np.diag_indices_from(mac)
    mac[ind] = mac[ind] + factor
    logger.log(5, 'A:\n{}'.format(mac))
    changes = solver(mac, vb)
    return [('LAGRANGE F{}'.format(factor), changes)]

@do_method
def do_levenberg(ma, vb, factor):
    """
    Lagrange multipliers.

    Parameters
    ----------
    ma : NumPy matrix
    vb : NumPy vector
    factor : float
    """
    mac = copy.deepcopy(ma)
    ind = np.diag_indices_from(mac)
    mac[ind] = mac[ind] + factor
    logger.log(5, 'A:\n{}'.format(mac))
    changes = solver(mac, vb)
    return [('LM {}'.format(factor), changes)]

@do_method
def do_lstsq(ma, vb):
    """
    Least-sqaures.

    Parameters
    ----------
    ma : NumPy matrix
    vb : NumPy vector
    """
    changes = solver(ma, vb)
    return [('LSTSQ', changes)]

@do_method
def do_newton(params):
    """
    Do a Newton-Raphson type parameter change prediction.

    Parameters
    ----------
    params : list of `datatypes.Param` (or subclass)
             The instances of `datatypes.Param` must already have
             their first and second derivative attributes populated.
    """
    changes = []
    for param in params:
        if param.d1 != 0.:
            if param.d2 > 0.00000001:
                changes.append(- param.d1 / param.d2)
            else:
                logger.warning('  -- 2nd derivative of {} is {:.4f}.'.format(
                        param, param.d2))
                logger.warning('  -- 1st derivative of {} is {:.4f}.'.format(
                        param, param.d1))
                if param.d1 > 0.:
                    changes.append(-1.)
                    logger.warning(
                        '  -- Change for {} set to -1.'.format(param))
                else:
                    changes.append(1.)
                    logger.warning(
                        '  -- Change for {} set to 1.'.format(param))
        else:
            raise opt.OptError(
                '1st derivative of {} is {}. Skipping Newton-Raphson.'.format(
                    param, param.d1))
    return [('NR', changes)]

@do_method
def do_svd_w_thresholds(mu, vs, mvt, resid, factors):
    logger.log(1, '>>> do_svd_w_thresholds <<<')
    factors.sort(reverse=True)
    all_changes = []

    # The largest values come 1st in the array vs.
    # When we invert it, the smallest values come 1st.
    vsi = invert_vector(vs)
    msi = np.diag(vsi)

    # For reduced SVD.
    # The largest values come 1st in this array.
    # ms = np.diag(vs)
    # When we invert it, the smallest values come 1st.
    # msi = np.linalg.inv(ms)

    logger.log(10, ' NO FACTORS '.center(79, '-'))
    logger.log(1, '>>> msi:\n{}'.format(msi))
    changes = mvt.T.dot(msi.dot(mu.T.dot(resid)))
    changes = changes.flatten()
    logger.log(1, '>>> changes:\n{}'.format(changes))

    for i, factor in enumerate(factors):
        logger.log(10, ' FACTOR: {} '.format(factor).center(79, '-'))
        old_msi = copy.deepcopy(msi)
        logger.log(1, '>>> msi:\n{}'.format(msi))
        logger.log(1, '>>> old_msi:\n{}'.format(old_msi))
        for i in xrange(0, len(vs)):
            if msi[i, i] > factor:
                msi[i, i] = 0.
        logger.log(1, '>>> msi:\n{}'.format(msi))
        logger.log(1, '>>> old_msi:\n{}'.format(old_msi))
        # Start checking after the first factor.
        # If there's no change in the vector, skip to next higher factor.
        if i != 0 and np.all(msi == old_msi):
            logger.warning('  -- No change with factor {}. Skipping.'.format(
                    factor))
            continue
        # If the vector is all zeros, quit.
        if np.all(msi == np.zeros(msi.shape)):
            logger.log(10, '  -- Vector is all zeros. Breaking.')
            break

        # Old code.
        # reform = mu.dot(np.diag(vs)).dot(mv)
        # logger.log(1, '>>> reform:\n{}'.format(reform))
        # changes = solver(reform, vb)
        # For full SVD.
        # m = mu.shape[0]
        # n = mv.shape[0]
        # ms = np.zeros((m, n), dtype=float)
        # ms[:n, :n] = np.diag(vs)
        # For reduced SVD.
        # ms = np.diag(vs)
        
        changes = mvt.T.dot(msi.dot(mu.T.dot(resid)))
        # We need this to be shaped like a list so transpose the parameter
        # changes.
        changes = changes.flatten()
        logger.log(1, '>>> changes:\n{}'.format(changes))
        all_changes.append(('SVD T{}'.format(factor), changes))
    logger.log(1, '>>> all_changes:\n{}'.format(all_changes))
    return all_changes

@do_method
def do_svd_wo_thresholds(mu, vs, mvt, resid):
    logger.log(1, '>>> do_svd_wo_thresholds <<<')
    all_changes = []
    logger.log(1, '>>> vs:\n{}'.format(vs))

    # The largest values come 1st in the array vs.
    # When we invert it, the smallest values come 1st.
    vsi = invert_vector(vs)
    msi = np.diag(vsi)

    # For reduced SVD.
    # The largest values come 1st in this array.
    # ms = np.diag(vs)
    # When we invert it, the smallest values come 1st.
    # msi = np.linalg.inv(ms)


    logger.log(10, ' ZEROED 0 ELEMENTS '.center(79, '-'))
    logger.log(1, '>>> msi:\n{}'.format(msi))
    changes = mvt.T.dot(msi.dot(mu.T.dot(resid)))
    changes = changes.flatten()
    logger.log(1, '>>> changes:\n{}'.format(changes))
    all_changes.append(('SVD Z0', changes))

    for i in xrange(0, len(vs) - 1):
        # Save a copy to check whether or not anything actually changes after
        # zeroing.
        old_msi = copy.deepcopy(msi)
        logger.log(10, ' ZEROED {} ELEMENTS '.format(i + 1).center(79, '-'))
        # We are zeroing the largest values.
        msi[-(i + 1), -(i + 1)] = 0.
        logger.log(1, '>>> msi:\n{}'.format(msi))
        if np.allclose(msi, old_msi):
            logger.warning('  -- No change with zeroing {} elements. '
                           'Skipping'.format(i + 1))
            continue

        # Old code.
        # reform = mu.dot(np.diag(vs)).dot(mv)
        # logger.log(1, '>>> reform:\n{}'.format(reform))
        # changes = solver(reform, vb)
        # For full SVD.
        # m = mu.shape[0]
        # n = mv.shape[0]
        # ms = np.zeros((m, n), dtype=float)
        # ms[:n, :n] = np.diag(vs)
        # For reduced SVD.
        # ms = np.diag(vs)
        
        changes = mvt.T.dot(msi.dot(mu.T.dot(resid)))
        # We need this to be shaped like a list so transpose the parameter
        # changes.
        changes = changes.flatten()
        logger.log(1, '>>> changes:\n{}'.format(changes))
        all_changes.append(('SVD Z{}'.format(i + 1), changes))

    logger.log(1, '>>> all_changes:\n{}'.format(all_changes))
    return all_changes

def invert_vector(vector, threshold=0.0001):
    """
    Inverts a vector. If the absolute value of an element in the vector is
    below the threshold, then it replaces the value with zero rather than
    inverting it.

    Arguments
    ---------
    vector : np.array
    threshold : float

    Returns
    -------
    np.array
    """
    new_vector = np.empty(vector.shape, dtype=float)
    for i, x in enumerate(vector):
        if abs(x) < threshold:
            new_x = 0.
        else:
            new_x = 1. / x
        new_vector[i] = new_x
    return new_vector

def return_ff(orig_ff, changes, method):
    """
    Returns None if ParamError is raised.
    """
    new_ff = orig_ff.__class__()
    new_ff.method = method
    new_ff.params = copy.deepcopy(orig_ff.params)
    try:
        update_params(new_ff.params, changes)
    except datatypes.ParamError as e:
        logger.warning(e)
    else:
        return new_ff 

def return_jacobian(jacob, par_file):
    with open(par_file, 'r') as f:
        logger.log(15, 'READING: {}'.format(par_file))
        f.readline() # Labels.
        whts = map(float, f.readline().split(',')) # Weights.
        f.readline() # Reference values.
        f.readline() # Original values.
        # This is only for central differentiation.
        ff_ind = 0
        while True:
            l1 = f.readline()
            l2 = f.readline()
            if not l2:
                break
            inc_data = map(float, l1.split(','))
            dec_data = map(float, l2.split(','))
            for data_ind, (inc_datum, dec_datum) in \
                    enumerate(itertools.izip(inc_data, dec_data)):
                dydp = (inc_datum - dec_datum) / 2
                jacob[data_ind, ff_ind] = whts[data_ind] * dydp
            ff_ind += 1
    return jacob

def return_svd(matrix, check=False):
    """
    Parameters
    ----------
    matrix : NumPy matrix
    check : bool
    """
    # Reduced SVD.
    mu, vs, mvt = np.linalg.svd(matrix, full_matrices=False)
    if check:
        # Reform the matrix.
        reform = mu.dot(np.diag(vs).dot(mvt))
        same = np.allclose(matrix, reform)
        if not same:
            raise Exception(
                'Reformed matrix from SVD is not equivalent to original '
                'matrix!\nORIGINAL:\n{}\nREFORM:\n{}'.format(matrix, reform))
    # Full SVD.
    # mu, vs, mvt = np.linalg.svd(ma, full_matrices=True)
    # logger.log(1, ' SVD DECOMPOSITION '.center(79, '-'))
    # logger.log(1, 'U:\n{}'.format(mu))
    # logger.log(1, 's:\n{}'.format(vs))
    # logger.log(1, 'VT:\n{}'.format(mvt))
    return mu, vs, mvt

def solver(ma, vb):
    """
    Parameters
    ----------
    ma : NumPy matrix
    vb : NumPy vector
    """
    changes, resids, rank, singular_values = \
        np.linalg.lstsq(ma, vb, rcond=10**-12)
    return np.concatenate(changes).tolist()

def update_params(params, changes):
    """
    Takes the parameters and the unscaled changes, determines the properly
    scaled parameter changes, and increments the parameter values by them.

    Parameters
    ----------
    params : list of `datatypes.Param` (or subclass)
    changes : list of floats
                    Unscaled changes to the parameter values.
    """
    try:
        for param, change in itertools.izip(params, changes):
            param.value += change * param.step
    except datatypes.ParamError as e:
        logger.warning(e.message)
        raise

if __name__ == '__main__':
    logging.config.dictConfig(co.LOG_SETTINGS)
    # This stuff is for testing.
    # ff = datatypes.MM3('b107/mm3.fld')
    # ff.import_ff()
    # ff.params = parameters.trim_params_by_file(ff.params, 'b107/params.txt')
    # a = Gradient(
    #     direc='b107', ff=ff,
    #     args_ff=' -d b107 -me X002a.mae X002b.mae -mb X002a.mae'.split(),
    #     args_ref=' -d b107 -je X002a.mae X002b.mae -jb X002a.mae'.split())
    # a.run()
    # a.run(restart='par_diff_011.txt')
    ff = datatypes.MM3('b000/mm3.fld')
    ff.import_ff()
    ff.params = parameters.trim_params_by_file(ff.params, 'b000/params.txt')
    a = Gradient(
        direc='b000', ff=ff,
        args_ff=' -d b000 -mq H3N_lts_AllylPd_dppe_esp.01.mae H3N_lts_AllylPd_Phox_tP_esp.01.mae'.split(),
        args_ref=' -d b000 -jq H3N_lts_AllylPd_dppe_esp.01.mae H3N_lts_AllylPd_Phox_tP_esp.01.mae'.split())
    a.run(restart='par_diff_001.txt')
    # a.run()
<|MERGE_RESOLUTION|>--- conflicted
+++ resolved
@@ -105,11 +105,7 @@
         self.newton_cutoffs = None
         self.newton_radii = [1., 10.]
         # SVD
-<<<<<<< HEAD
-        self.svd_factors = [0.5, 1., 10., 100.]
-=======
         self.svd_factors = [0.001, 0.01, 0.1, 1., 10.]
->>>>>>> 893c3ead
         self.svd_cutoffs = [0.1, 10.]
         self.svd_radii = None
     # Don't worry that self.ff isn't included in self.new_ffs.
