--- conflicted
+++ resolved
@@ -85,15 +85,9 @@
         # svd_factors).
         # Whether or not to generate parameters with these methods.
         self.do_lstsq = False
-<<<<<<< HEAD
         self.do_lagrange = True
         self.do_levenberg = False
         self.do_newton = True
-=======
-        self.do_lagrange = False
-        self.do_levenberg = False
-        self.do_newton = False
->>>>>>> 3ae37739
         self.do_svd = True
         # Particular settings for each method.
         # LEAST SQUARES
@@ -111,15 +105,8 @@
         self.newton_cutoffs = None
         self.newton_radii = [1., 10.]
         # SVD
-<<<<<<< HEAD
         self.svd_factors = [0.001, 0.01, 0.1, 1., 10.]
         self.svd_cutoffs = [0.1, 10.]
-=======
-        self.svd_factors = [0.001, 0.01, 0.1, 1.]
-        # self.svd_factors = None
-        # self.svd_cutoffs = [0.1, 10.]
-        self.svd_cutoffs = None
->>>>>>> 3ae37739
         self.svd_radii = None
     # Don't worry that self.ff isn't included in self.new_ffs.
     # opt.catch_run_errors will know what to do if self.new_ffs
